--- conflicted
+++ resolved
@@ -37,11 +37,9 @@
     , enumUniformCDF
     ) where
 
-<<<<<<< HEAD
 import Data.Random.Internal.Words
-=======
 import Data.Random.Internal.TH
->>>>>>> 1eb5c008
+
 import Data.Random.Internal.Fixed
 
 import Data.Random.Distribution
